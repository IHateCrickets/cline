--- conflicted
+++ resolved
@@ -5,12 +5,7 @@
 import { vscode } from "../../utils/vscode"
 import ApiOptions from "./ApiOptions"
 import SettingsButton from "../common/SettingsButton"
-<<<<<<< HEAD
-
-const IS_DEV = true // FIXME: use flags when packaging
-=======
 const IS_DEV = false // FIXME: use flags when packaging
->>>>>>> c97fb242
 
 type SettingsViewProps = {
 	onDone: () => void
