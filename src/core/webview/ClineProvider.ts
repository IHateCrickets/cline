import { Anthropic } from "@anthropic-ai/sdk"
import axios from "axios"
import fs from "fs/promises"
import os from "os"
import crypto from "crypto"
import { execa } from "execa"
import pWaitFor from "p-wait-for"
import * as path from "path"
import * as vscode from "vscode"
import { buildApiHandler } from "../../api"
import { downloadTask } from "../../integrations/misc/export-markdown"
import { openFile, openImage } from "../../integrations/misc/open-file"
import { selectImages } from "../../integrations/misc/process-images"
import { getTheme } from "../../integrations/theme/getTheme"
import WorkspaceTracker from "../../integrations/workspace/WorkspaceTracker"
import { McpHub } from "../../services/mcp/McpHub"
import { FirebaseAuthManager, UserInfo } from "../../services/auth/FirebaseAuthManager"
import { ApiProvider, ModelInfo } from "../../shared/api"
import { findLast } from "../../shared/array"
import { ExtensionMessage, ExtensionState, Platform } from "../../shared/ExtensionMessage"
import { HistoryItem } from "../../shared/HistoryItem"
import { ClineCheckpointRestore, WebviewMessage } from "../../shared/WebviewMessage"
import { fileExistsAtPath } from "../../utils/fs"
import { Cline } from "../Cline"
import { openMention } from "../mentions"
import { getNonce } from "./getNonce"
import { getUri } from "./getUri"
import { AutoApprovalSettings, DEFAULT_AUTO_APPROVAL_SETTINGS } from "../../shared/AutoApprovalSettings"
import { BrowserSettings, DEFAULT_BROWSER_SETTINGS } from "../../shared/BrowserSettings"
import { ChatSettings, DEFAULT_CHAT_SETTINGS } from "../../shared/ChatSettings"

/*
https://github.com/microsoft/vscode-webview-ui-toolkit-samples/blob/main/default/weather-webview/src/providers/WeatherViewProvider.ts

https://github.com/KumarVariable/vscode-extension-sidebar-html/blob/master/src/customSidebarViewProvider.ts
*/

type SecretKey =
	| "apiKey"
	| "clineApiKey"
	| "openRouterApiKey"
	| "awsAccessKey"
	| "awsSecretKey"
	| "awsSessionToken"
	| "openAiApiKey"
	| "geminiApiKey"
	| "openAiNativeApiKey"
	| "deepSeekApiKey"
	| "requestyApiKey"
	| "togetherApiKey"
	| "qwenApiKey"
	| "mistralApiKey"
	| "authToken"
	| "authNonce"
type GlobalStateKey =
	| "apiProvider"
	| "apiModelId"
	| "awsRegion"
	| "awsUseCrossRegionInference"
	| "awsProfile"
	| "awsUseProfile"
	| "vertexProjectId"
	| "vertexRegion"
	| "lastShownAnnouncementId"
	| "customInstructions"
	| "taskHistory"
	| "openAiBaseUrl"
	| "openAiModelId"
	| "ollamaModelId"
	| "ollamaBaseUrl"
	| "lmStudioModelId"
	| "lmStudioBaseUrl"
	| "anthropicBaseUrl"
	| "azureApiVersion"
	| "openRouterModelId"
	| "openRouterModelInfo"
	| "autoApprovalSettings"
	| "browserSettings"
	| "chatSettings"
	| "vsCodeLmModelSelector"
	| "userInfo"
	| "previousModeApiProvider"
	| "previousModeModelId"
	| "previousModeModelInfo"
	| "liteLlmBaseUrl"
	| "liteLlmModelId"
	| "qwenApiLine"
	| "requestyModelId"
	| "togetherModelId"

export const GlobalFileNames = {
	apiConversationHistory: "api_conversation_history.json",
	uiMessages: "ui_messages.json",
	openRouterModels: "openrouter_models.json",
	mcpSettings: "cline_mcp_settings.json",
	clineRules: ".clinerules",
}

export class ClineProvider implements vscode.WebviewViewProvider {
	public static readonly sideBarId = "claude-dev.SidebarProvider" // used in package.json as the view's id. This value cannot be changed due to how vscode caches views based on their id, and updating the id would break existing instances of the extension.
	public static readonly tabPanelId = "claude-dev.TabPanelProvider"
	private static activeInstances: Set<ClineProvider> = new Set()
	private disposables: vscode.Disposable[] = []
	private view?: vscode.WebviewView | vscode.WebviewPanel
	private cline?: Cline
	workspaceTracker?: WorkspaceTracker
	mcpHub?: McpHub
	private authManager: FirebaseAuthManager
	private latestAnnouncementId = "jan-20-2025" // update to some unique identifier when we add a new announcement

	constructor(
		readonly context: vscode.ExtensionContext,
		private readonly outputChannel: vscode.OutputChannel,
	) {
		this.outputChannel.appendLine("ClineProvider instantiated")
		ClineProvider.activeInstances.add(this)
		this.workspaceTracker = new WorkspaceTracker(this)
		this.mcpHub = new McpHub(this)
		this.authManager = new FirebaseAuthManager(this)
	}

	/*
	VSCode extensions use the disposable pattern to clean up resources when the sidebar/editor tab is closed by the user or system. This applies to event listening, commands, interacting with the UI, etc.
	- https://vscode-docs.readthedocs.io/en/stable/extensions/patterns-and-principles/
	- https://github.com/microsoft/vscode-extension-samples/blob/main/webview-sample/src/extension.ts
	*/
	async dispose() {
		this.outputChannel.appendLine("Disposing ClineProvider...")
		await this.clearTask()
		this.outputChannel.appendLine("Cleared task")
		if (this.view && "dispose" in this.view) {
			this.view.dispose()
			this.outputChannel.appendLine("Disposed webview")
		}
		while (this.disposables.length) {
			const x = this.disposables.pop()
			if (x) {
				x.dispose()
			}
		}
		this.workspaceTracker?.dispose()
		this.workspaceTracker = undefined
		this.mcpHub?.dispose()
		this.mcpHub = undefined
		this.authManager.dispose()
		this.outputChannel.appendLine("Disposed all disposables")
		ClineProvider.activeInstances.delete(this)
	}

	// Auth methods
	async handleSignOut() {
		try {
			await this.authManager.signOut()
			await this.storeSecret("authToken", undefined)
			await this.storeSecret("clineApiKey", undefined)
			await this.updateGlobalState("apiProvider", "openrouter")
			await this.postStateToWebview()
			vscode.window.showInformationMessage("Successfully logged out of Cline")
		} catch (error) {
			vscode.window.showErrorMessage("Logout failed")
		}
	}

	async setAuthToken(token?: string) {
		await this.storeSecret("authToken", token)
	}

	async setUserInfo(info?: { displayName: string | null; email: string | null; photoURL: string | null }) {
		await this.updateGlobalState("userInfo", info)
	}

	public static getVisibleInstance(): ClineProvider | undefined {
		return findLast(Array.from(this.activeInstances), (instance) => instance.view?.visible === true)
	}

	resolveWebviewView(
		webviewView: vscode.WebviewView | vscode.WebviewPanel,
		//context: vscode.WebviewViewResolveContext<unknown>, used to recreate a deallocated webview, but we don't need this since we use retainContextWhenHidden
		//token: vscode.CancellationToken
	): void | Thenable<void> {
		this.outputChannel.appendLine("Resolving webview view")
		this.view = webviewView

		webviewView.webview.options = {
			// Allow scripts in the webview
			enableScripts: true,
			localResourceRoots: [this.context.extensionUri],
		}
		webviewView.webview.html = this.getHtmlContent(webviewView.webview)

		// Sets up an event listener to listen for messages passed from the webview view context
		// and executes code based on the message that is received
		this.setWebviewMessageListener(webviewView.webview)

		// Logs show up in bottom panel > Debug Console
		//console.log("registering listener")

		// Listen for when the panel becomes visible
		// https://github.com/microsoft/vscode-discussions/discussions/840
		if ("onDidChangeViewState" in webviewView) {
			// WebviewView and WebviewPanel have all the same properties except for this visibility listener
			// panel
			webviewView.onDidChangeViewState(
				() => {
					if (this.view?.visible) {
						this.postMessageToWebview({
							type: "action",
							action: "didBecomeVisible",
						})
					}
				},
				null,
				this.disposables,
			)
		} else if ("onDidChangeVisibility" in webviewView) {
			// sidebar
			webviewView.onDidChangeVisibility(
				() => {
					if (this.view?.visible) {
						this.postMessageToWebview({
							type: "action",
							action: "didBecomeVisible",
						})
					}
				},
				null,
				this.disposables,
			)
		}

		// Listen for when the view is disposed
		// This happens when the user closes the view or when the view is closed programmatically
		webviewView.onDidDispose(
			async () => {
				await this.dispose()
			},
			null,
			this.disposables,
		)

		// Listen for when color changes
		vscode.workspace.onDidChangeConfiguration(
			async (e) => {
				if (e && e.affectsConfiguration("workbench.colorTheme")) {
					// Sends latest theme name to webview
					await this.postMessageToWebview({
						type: "theme",
						text: JSON.stringify(await getTheme()),
					})
				}
			},
			null,
			this.disposables,
		)

		// if the extension is starting a new session, clear previous task state
		this.clearTask()

		this.outputChannel.appendLine("Webview view resolved")
	}

	async initClineWithTask(task?: string, images?: string[]) {
		await this.clearTask() // ensures that an existing task doesn't exist before starting a new one, although this shouldn't be possible since user must clear task before starting a new one
		const { apiConfiguration, customInstructions, autoApprovalSettings, browserSettings, chatSettings } =
			await this.getState()
		this.cline = new Cline(
			this,
			apiConfiguration,
			autoApprovalSettings,
			browserSettings,
			chatSettings,
			customInstructions,
			task,
			images,
		)
	}

	async initClineWithHistoryItem(historyItem: HistoryItem) {
		await this.clearTask()
		const { apiConfiguration, customInstructions, autoApprovalSettings, browserSettings, chatSettings } =
			await this.getState()
		this.cline = new Cline(
			this,
			apiConfiguration,
			autoApprovalSettings,
			browserSettings,
			chatSettings,
			customInstructions,
			undefined,
			undefined,
			historyItem,
		)
	}

	// Send any JSON serializable data to the react app
	async postMessageToWebview(message: ExtensionMessage) {
		await this.view?.webview.postMessage(message)
	}

	/**
	 * Defines and returns the HTML that should be rendered within the webview panel.
	 *
	 * @remarks This is also the place where references to the React webview build files
	 * are created and inserted into the webview HTML.
	 *
	 * @param webview A reference to the extension webview
	 * @param extensionUri The URI of the directory containing the extension
	 * @returns A template string literal containing the HTML that should be
	 * rendered within the webview panel
	 */
	private getHtmlContent(webview: vscode.Webview): string {
		// Get the local path to main script run in the webview,
		// then convert it to a uri we can use in the webview.

		// The CSS file from the React build output
		const stylesUri = getUri(webview, this.context.extensionUri, ["webview-ui", "build", "static", "css", "main.css"])
		// The JS file from the React build output
		const scriptUri = getUri(webview, this.context.extensionUri, ["webview-ui", "build", "static", "js", "main.js"])

		// The codicon font from the React build output
		// https://github.com/microsoft/vscode-extension-samples/blob/main/webview-codicons-sample/src/extension.ts
		// we installed this package in the extension so that we can access it how its intended from the extension (the font file is likely bundled in vscode), and we just import the css fileinto our react app we don't have access to it
		// don't forget to add font-src ${webview.cspSource};
		const codiconsUri = getUri(webview, this.context.extensionUri, [
			"node_modules",
			"@vscode",
			"codicons",
			"dist",
			"codicon.css",
		])

		// const scriptUri = webview.asWebviewUri(vscode.Uri.joinPath(this._extensionUri, "assets", "main.js"))

		// const styleResetUri = webview.asWebviewUri(vscode.Uri.joinPath(this._extensionUri, "assets", "reset.css"))
		// const styleVSCodeUri = webview.asWebviewUri(vscode.Uri.joinPath(this._extensionUri, "assets", "vscode.css"))

		// // Same for stylesheet
		// const stylesheetUri = webview.asWebviewUri(vscode.Uri.joinPath(this._extensionUri, "assets", "main.css"))

		// Use a nonce to only allow a specific script to be run.
		/*
        content security policy of your webview to only allow scripts that have a specific nonce
        create a content security policy meta tag so that only loading scripts with a nonce is allowed
        As your extension grows you will likely want to add custom styles, fonts, and/or images to your webview. If you do, you will need to update the content security policy meta tag to explicity allow for these resources. E.g.
                <meta http-equiv="Content-Security-Policy" content="default-src 'none'; style-src ${webview.cspSource}; font-src ${webview.cspSource}; img-src ${webview.cspSource} https:; script-src 'nonce-${nonce}';">
		- 'unsafe-inline' is required for styles due to vscode-webview-toolkit's dynamic style injection
		- since we pass base64 images to the webview, we need to specify img-src ${webview.cspSource} data:;

        in meta tag we add nonce attribute: A cryptographic nonce (only used once) to allow scripts. The server must generate a unique nonce value each time it transmits a policy. It is critical to provide a nonce that cannot be guessed as bypassing a resource's policy is otherwise trivial.
        */
		const nonce = getNonce()

		// Tip: Install the es6-string-html VS Code extension to enable code highlighting below
		return /*html*/ `
        <!DOCTYPE html>
        <html lang="en">
          <head>
            <meta charset="utf-8">
            <meta name="viewport" content="width=device-width,initial-scale=1,shrink-to-fit=no">
            <meta name="theme-color" content="#000000">
            <meta http-equiv="Content-Security-Policy" content="default-src 'none'; font-src ${webview.cspSource}; style-src ${webview.cspSource} 'unsafe-inline'; img-src ${webview.cspSource} https: data:; script-src 'nonce-${nonce}';">
            <link rel="stylesheet" type="text/css" href="${stylesUri}">
			<link href="${codiconsUri}" rel="stylesheet" />
            <title>Cline</title>
          </head>
          <body>
            <noscript>You need to enable JavaScript to run this app.</noscript>
            <div id="root"></div>
            <script nonce="${nonce}" src="${scriptUri}"></script>
          </body>
        </html>
      `
	}

	/**
	 * Sets up an event listener to listen for messages passed from the webview context and
	 * executes code based on the message that is received.
	 *
	 * @param webview A reference to the extension webview
	 */
	private setWebviewMessageListener(webview: vscode.Webview) {
		webview.onDidReceiveMessage(
			async (message: WebviewMessage) => {
				switch (message.type) {
					case "webviewDidLaunch":
						this.postStateToWebview()
						this.workspaceTracker?.populateFilePaths() // don't await
						getTheme().then((theme) =>
							this.postMessageToWebview({
								type: "theme",
								text: JSON.stringify(theme),
							}),
						)
						// post last cached models in case the call to endpoint fails
						this.readOpenRouterModels().then((openRouterModels) => {
							if (openRouterModels) {
								this.postMessageToWebview({
									type: "openRouterModels",
									openRouterModels,
								})
							}
						})
						// gui relies on model info to be up-to-date to provide the most accurate pricing, so we need to fetch the latest details on launch.
						// we do this for all users since many users switch between api providers and if they were to switch back to openrouter it would be showing outdated model info if we hadn't retrieved the latest at this point
						// (see normalizeApiConfiguration > openrouter)
						this.refreshOpenRouterModels().then(async (openRouterModels) => {
							if (openRouterModels) {
								// update model info in state (this needs to be done here since we don't want to update state while settings is open, and we may refresh models there)
								const { apiConfiguration } = await this.getState()
								if (apiConfiguration.openRouterModelId) {
									await this.updateGlobalState(
										"openRouterModelInfo",
										openRouterModels[apiConfiguration.openRouterModelId],
									)
									await this.postStateToWebview()
								}
							}
						})
						break
					case "newTask":
						// Code that should run in response to the hello message command
						//vscode.window.showInformationMessage(message.text!)

						// Send a message to our webview.
						// You can send any JSON serializable data.
						// Could also do this in extension .ts
						//this.postMessageToWebview({ type: "text", text: `Extension: ${Date.now()}` })
						// initializing new instance of Cline will make sure that any agentically running promises in old instance don't affect our new task. this essentially creates a fresh slate for the new task
						await this.initClineWithTask(message.text, message.images)
						break
					case "apiConfiguration":
						if (message.apiConfiguration) {
							const {
								apiProvider,
								apiModelId,
								apiKey,
								openRouterApiKey,
								awsAccessKey,
								awsSecretKey,
								awsSessionToken,
								awsRegion,
								awsUseCrossRegionInference,
								awsProfile,
								awsUseProfile,
								vertexProjectId,
								vertexRegion,
								openAiBaseUrl,
								openAiApiKey,
								openAiModelId,
								ollamaModelId,
								ollamaBaseUrl,
								lmStudioModelId,
								lmStudioBaseUrl,
								anthropicBaseUrl,
								geminiApiKey,
								openAiNativeApiKey,
								deepSeekApiKey,
								requestyApiKey,
								requestyModelId,
								togetherApiKey,
								togetherModelId,
								qwenApiKey,
								mistralApiKey,
								azureApiVersion,
								openRouterModelId,
								openRouterModelInfo,
								vsCodeLmModelSelector,
								liteLlmBaseUrl,
								liteLlmModelId,
								qwenApiLine,
							} = message.apiConfiguration
							await this.updateGlobalState("apiProvider", apiProvider)
							await this.updateGlobalState("apiModelId", apiModelId)
							await this.storeSecret("apiKey", apiKey)
							await this.storeSecret("openRouterApiKey", openRouterApiKey)
							await this.storeSecret("awsAccessKey", awsAccessKey)
							await this.storeSecret("awsSecretKey", awsSecretKey)
							await this.storeSecret("awsSessionToken", awsSessionToken)
							await this.updateGlobalState("awsRegion", awsRegion)
							await this.updateGlobalState("awsUseCrossRegionInference", awsUseCrossRegionInference)
							await this.updateGlobalState("awsProfile", awsProfile)
							await this.updateGlobalState("awsUseProfile", awsUseProfile)
							await this.updateGlobalState("vertexProjectId", vertexProjectId)
							await this.updateGlobalState("vertexRegion", vertexRegion)
							await this.updateGlobalState("openAiBaseUrl", openAiBaseUrl)
							await this.storeSecret("openAiApiKey", openAiApiKey)
							await this.updateGlobalState("openAiModelId", openAiModelId)
							await this.updateGlobalState("ollamaModelId", ollamaModelId)
							await this.updateGlobalState("ollamaBaseUrl", ollamaBaseUrl)
							await this.updateGlobalState("lmStudioModelId", lmStudioModelId)
							await this.updateGlobalState("lmStudioBaseUrl", lmStudioBaseUrl)
							await this.updateGlobalState("anthropicBaseUrl", anthropicBaseUrl)
							await this.storeSecret("geminiApiKey", geminiApiKey)
							await this.storeSecret("openAiNativeApiKey", openAiNativeApiKey)
							await this.storeSecret("deepSeekApiKey", deepSeekApiKey)
							await this.storeSecret("requestyApiKey", requestyApiKey)
							await this.storeSecret("togetherApiKey", togetherApiKey)
							await this.storeSecret("qwenApiKey", qwenApiKey)
							await this.storeSecret("mistralApiKey", mistralApiKey)
							await this.updateGlobalState("azureApiVersion", azureApiVersion)
							await this.updateGlobalState("openRouterModelId", openRouterModelId)
							await this.updateGlobalState("openRouterModelInfo", openRouterModelInfo)
							await this.updateGlobalState("vsCodeLmModelSelector", vsCodeLmModelSelector)
							await this.updateGlobalState("liteLlmBaseUrl", liteLlmBaseUrl)
							await this.updateGlobalState("liteLlmModelId", liteLlmModelId)
							await this.updateGlobalState("qwenApiLine", qwenApiLine)
							await this.updateGlobalState("requestyModelId", requestyModelId)
							await this.updateGlobalState("togetherModelId", togetherModelId)
							if (this.cline) {
								this.cline.api = buildApiHandler(message.apiConfiguration)
							}
						}
						await this.postStateToWebview()
						break
					case "customInstructions":
						await this.updateCustomInstructions(message.text)
						break
					case "autoApprovalSettings":
						if (message.autoApprovalSettings) {
							await this.updateGlobalState("autoApprovalSettings", message.autoApprovalSettings)
							if (this.cline) {
								this.cline.autoApprovalSettings = message.autoApprovalSettings
							}
							await this.postStateToWebview()
						}
						break
					case "browserSettings":
						if (message.browserSettings) {
							await this.updateGlobalState("browserSettings", message.browserSettings)
							if (this.cline) {
								this.cline.updateBrowserSettings(message.browserSettings)
							}
							await this.postStateToWebview()
						}
						break
					case "chatSettings":
						if (message.chatSettings) {
							const didSwitchToActMode = message.chatSettings.mode === "act"

							// Get previous model info that we will revert to after saving current mode api info
							const {
								apiConfiguration,
								previousModeApiProvider: newApiProvider,
								previousModeModelId: newModelId,
								previousModeModelInfo: newModelInfo,
							} = await this.getState()

							// Save the last model used in this mode
							await this.updateGlobalState("previousModeApiProvider", apiConfiguration.apiProvider)
							switch (apiConfiguration.apiProvider) {
								case "anthropic":
								case "bedrock":
								case "vertex":
								case "gemini":
									await this.updateGlobalState("previousModeModelId", apiConfiguration.apiModelId)
									break
								case "openrouter":
								case "cline":
									await this.updateGlobalState("previousModeModelId", apiConfiguration.openRouterModelId)
									await this.updateGlobalState("previousModeModelInfo", apiConfiguration.openRouterModelInfo)
									break
								case "vscode-lm":
									await this.updateGlobalState("previousModeModelId", apiConfiguration.vsCodeLmModelSelector)
									break
								case "openai":
									await this.updateGlobalState("previousModeModelId", apiConfiguration.openAiModelId)
									break
								case "ollama":
									await this.updateGlobalState("previousModeModelId", apiConfiguration.ollamaModelId)
									break
								case "lmstudio":
									await this.updateGlobalState("previousModeModelId", apiConfiguration.lmStudioModelId)
									break
								case "litellm":
									await this.updateGlobalState("previousModeModelId", apiConfiguration.liteLlmModelId)
									break
							}

							// Restore the model used in previous mode
							if (newApiProvider && newModelId) {
								await this.updateGlobalState("apiProvider", newApiProvider)
								switch (newApiProvider) {
									case "anthropic":
									case "bedrock":
									case "vertex":
									case "gemini":
										await this.updateGlobalState("apiModelId", newModelId)
										break
									case "openrouter":
									case "cline":
										await this.updateGlobalState("openRouterModelId", newModelId)
										await this.updateGlobalState("openRouterModelInfo", newModelInfo)
										break
									case "vscode-lm":
										await this.updateGlobalState("vsCodeLmModelSelector", newModelId)
										break
									case "openai":
										await this.updateGlobalState("openAiModelId", newModelId)
										break
									case "ollama":
										await this.updateGlobalState("ollamaModelId", newModelId)
										break
									case "lmstudio":
										await this.updateGlobalState("lmStudioModelId", newModelId)
										break
									case "litellm":
										await this.updateGlobalState("liteLlmModelId", newModelId)
										break
								}

								if (this.cline) {
									const { apiConfiguration: updatedApiConfiguration } = await this.getState()
									this.cline.api = buildApiHandler(updatedApiConfiguration)
								}
							}

							await this.updateGlobalState("chatSettings", message.chatSettings)
							await this.postStateToWebview()
							// console.log("chatSettings", message.chatSettings)
							if (this.cline) {
								this.cline.updateChatSettings(message.chatSettings)
								if (this.cline.isAwaitingPlanResponse && didSwitchToActMode) {
									this.cline.didRespondToPlanAskBySwitchingMode = true
									// this is necessary for the webview to update accordingly, but Cline instance will not send text back as feedback message
									await this.postMessageToWebview({
										type: "invoke",
										invoke: "sendMessage",
										text: "[Proceeding with the task...]",
									})
								} else {
									this.cancelTask()
								}
							}
						}
						break
					// case "relaunchChromeDebugMode":
					// 	if (this.cline) {
					// 		this.cline.browserSession.relaunchChromeDebugMode()
					// 	}
					// 	break
					case "askResponse":
						this.cline?.handleWebviewAskResponse(message.askResponse!, message.text, message.images)
						break
					case "clearTask":
						// newTask will start a new task with a given task text, while clear task resets the current session and allows for a new task to be started
						await this.clearTask()
						await this.postStateToWebview()
						break
					case "didShowAnnouncement":
						await this.updateGlobalState("lastShownAnnouncementId", this.latestAnnouncementId)
						await this.postStateToWebview()
						break
					case "selectImages":
						const images = await selectImages()
						await this.postMessageToWebview({
							type: "selectedImages",
							images,
						})
						break
					case "exportCurrentTask":
						const currentTaskId = this.cline?.taskId
						if (currentTaskId) {
							this.exportTaskWithId(currentTaskId)
						}
						break
					case "showTaskWithId":
						this.showTaskWithId(message.text!)
						break
					case "deleteTaskWithId":
						this.deleteTaskWithId(message.text!)
						break
					case "exportTaskWithId":
						this.exportTaskWithId(message.text!)
						break
					case "resetState":
						await this.resetState()
						break
					case "requestOllamaModels":
						const ollamaModels = await this.getOllamaModels(message.text)
						this.postMessageToWebview({
							type: "ollamaModels",
							ollamaModels,
						})
						break
					case "requestLmStudioModels":
						const lmStudioModels = await this.getLmStudioModels(message.text)
						this.postMessageToWebview({
							type: "lmStudioModels",
							lmStudioModels,
						})
						break
					case "requestVsCodeLmModels":
						const vsCodeLmModels = await this.getVsCodeLmModels()
						this.postMessageToWebview({ type: "vsCodeLmModels", vsCodeLmModels })
						break
					case "refreshOpenRouterModels":
						await this.refreshOpenRouterModels()
						break
					case "refreshOpenAiModels":
						const { apiConfiguration } = await this.getState()
						const openAiModels = await this.getOpenAiModels(
							apiConfiguration.openAiBaseUrl,
							apiConfiguration.openAiApiKey,
						)
						this.postMessageToWebview({ type: "openAiModels", openAiModels })
						break
					case "openImage":
						openImage(message.text!)
						break
					case "openFile":
						openFile(message.text!)
						break
					case "openMention":
						openMention(message.text)
						break
					case "checkpointDiff": {
						if (message.number) {
							await this.cline?.presentMultifileDiff(message.number, false)
						}
						break
					}
					case "checkpointRestore": {
						await this.cancelTask() // we cannot alter message history say if the task is active, as it could be in the middle of editing a file or running a command, which expect the ask to be responded to rather than being superceded by a new message eg add deleted_api_reqs
						// cancel task waits for any open editor to be reverted and starts a new cline instance
						if (message.number) {
							// wait for messages to be loaded
							await pWaitFor(() => this.cline?.isInitialized === true, {
								timeout: 3_000,
							}).catch(() => {
								console.error("Failed to init new cline instance")
							})
							// NOTE: cancelTask awaits abortTask, which awaits diffViewProvider.revertChanges, which reverts any edited files, allowing us to reset to a checkpoint rather than running into a state where the revertChanges function is called alongside or after the checkpoint reset
							await this.cline?.restoreCheckpoint(message.number, message.text! as ClineCheckpointRestore)
						}
						break
					}
					case "taskCompletionViewChanges": {
						if (message.number) {
							await this.cline?.presentMultifileDiff(message.number, true)
						}
						break
					}
					case "cancelTask":
						this.cancelTask()
						break
					case "getLatestState":
						await this.postStateToWebview()
						break
					case "subscribeEmail":
						this.subscribeEmail(message.text)
						break
					case "accountLoginClicked": {
						// Generate nonce for state validation
						const nonce = crypto.randomBytes(32).toString("hex")
						await this.storeSecret("authNonce", nonce)

						// Open browser for authentication with state param
						console.log("Login button clicked in account page")
						console.log("Opening auth page with state param")

						const uriScheme = vscode.env.uriScheme

						const authUrl = vscode.Uri.parse(
							`https://app.cline.bot/auth?state=${encodeURIComponent(nonce)}&callback_url=${encodeURIComponent(`${uriScheme || "vscode"}://saoudrizwan.claude-dev/auth`)}`,
						)
						vscode.env.openExternal(authUrl)
						break
					}
					case "accountLogoutClicked": {
						await this.handleSignOut()
						break
					}
					case "openMcpSettings": {
						const mcpSettingsFilePath = await this.mcpHub?.getMcpSettingsFilePath()
						if (mcpSettingsFilePath) {
							openFile(mcpSettingsFilePath)
						}
						break
					}
					case "toggleMcpServer": {
						try {
							await this.mcpHub?.toggleServerDisabled(message.serverName!, message.disabled!)
						} catch (error) {
							console.error(`Failed to toggle MCP server ${message.serverName}:`, error)
						}
						break
					}
					case "toggleToolAutoApprove": {
						try {
							await this.mcpHub?.toggleToolAutoApprove(message.serverName!, message.toolName!, message.autoApprove!)
						} catch (error) {
							console.error(`Failed to toggle auto-approve for tool ${message.toolName}:`, error)
						}
						break
					}
					case "restartMcpServer": {
						try {
							await this.mcpHub?.restartConnection(message.text!)
						} catch (error) {
							console.error(`Failed to retry connection for ${message.text}:`, error)
						}
						break
					}
					case "openExtensionSettings": {
						const settingsFilter = message.text || ""
						await vscode.commands.executeCommand(
							"workbench.action.openSettings",
							`@ext:saoudrizwan.claude-dev ${settingsFilter}`.trim(), // trim whitespace if no settings filter
						)
						break
					}
					// Add more switch case statements here as more webview message commands
					// are created within the webview context (i.e. inside media/main.js)
				}
			},
			null,
			this.disposables,
		)
	}

	async subscribeEmail(email?: string) {
		if (!email) {
			return
		}
		const emailRegex = /^[^\s@]+@[^\s@]+\.[^\s@]+$/
		if (!emailRegex.test(email)) {
			vscode.window.showErrorMessage("Please enter a valid email address")
			return
		}
		console.log("Subscribing email:", email)
		this.postMessageToWebview({ type: "emailSubscribed" })
		// Currently ignoring errors to this endpoint, but after accounts we'll remove this anyways
		try {
			const response = await axios.post(
				"https://app.cline.bot/api/mailing-list",
				{
					email: email,
				},
				{
					headers: {
						"Content-Type": "application/json",
					},
				},
			)
			console.log("Email subscribed successfully. Response:", response.data)
		} catch (error) {
			console.error("Failed to subscribe email:", error)
		}
	}

	async cancelTask() {
		if (this.cline) {
			const { historyItem } = await this.getTaskWithId(this.cline.taskId)
			try {
				await this.cline.abortTask()
			} catch (error) {
				console.error("Failed to abort task", error)
			}
			await pWaitFor(
				() =>
					this.cline === undefined ||
					this.cline.isStreaming === false ||
					this.cline.didFinishAbortingStream ||
					this.cline.isWaitingForFirstChunk, // if only first chunk is processed, then there's no need to wait for graceful abort (closes edits, browser, etc)
				{
					timeout: 3_000,
				},
			).catch(() => {
				console.error("Failed to abort task")
			})
			if (this.cline) {
				// 'abandoned' will prevent this cline instance from affecting future cline instance gui. this may happen if its hanging on a streaming request
				this.cline.abandoned = true
			}
			await this.initClineWithHistoryItem(historyItem) // clears task again, so we need to abortTask manually above
			// await this.postStateToWebview() // new Cline instance will post state when it's ready. having this here sent an empty messages array to webview leading to virtuoso having to reload the entire list
		}
	}

	async updateCustomInstructions(instructions?: string) {
		// User may be clearing the field
		await this.updateGlobalState("customInstructions", instructions || undefined)
		if (this.cline) {
			this.cline.customInstructions = instructions || undefined
		}
		await this.postStateToWebview()
	}

	// MCP

	async getDocumentsPath(): Promise<string> {
		if (process.platform === "win32") {
			// If the user is running Win 7/Win Server 2008 r2+, we want to get the correct path to their Documents directory.
			try {
				const { stdout: docsPath } = await execa("powershell", [
					"-NoProfile", // Ignore user's PowerShell profile(s)
					"-Command",
					"[System.Environment]::GetFolderPath([System.Environment+SpecialFolder]::MyDocuments)",
				])
				return docsPath.trim()
			} catch (err) {
				console.error("Failed to retrieve Windows Documents path. Falling back to homedir/Documents.")
				return path.join(os.homedir(), "Documents")
			}
		} else {
			return path.join(os.homedir(), "Documents") // On POSIX (macOS, Linux, etc.), assume ~/Documents by default (existing behavior, but may want to implement similar logic here)
		}
	}

	async ensureMcpServersDirectoryExists(): Promise<string> {
		const userDocumentsPath = await this.getDocumentsPath()
		const mcpServersDir = path.join(userDocumentsPath, "Cline", "MCP")
		try {
			await fs.mkdir(mcpServersDir, { recursive: true })
		} catch (error) {
			return "~/Documents/Cline/MCP" // in case creating a directory in documents fails for whatever reason (e.g. permissions) - this is fine since this path is only ever used in the system prompt
		}
		return mcpServersDir
	}

	async ensureSettingsDirectoryExists(): Promise<string> {
		const settingsDir = path.join(this.context.globalStorageUri.fsPath, "settings")
		await fs.mkdir(settingsDir, { recursive: true })
		return settingsDir
	}

	// VSCode LM API

	private async getVsCodeLmModels() {
		try {
			const models = await vscode.lm.selectChatModels({})
			return models || []
		} catch (error) {
			console.error("Error fetching VS Code LM models:", error)
			return []
		}
	}

	// Ollama

	async getOllamaModels(baseUrl?: string) {
		try {
			if (!baseUrl) {
				baseUrl = "http://localhost:11434"
			}
			if (!URL.canParse(baseUrl)) {
				return []
			}
			const response = await axios.get(`${baseUrl}/api/tags`)
			const modelsArray = response.data?.models?.map((model: any) => model.name) || []
			const models = [...new Set<string>(modelsArray)]
			return models
		} catch (error) {
			return []
		}
	}

	// LM Studio

	async getLmStudioModels(baseUrl?: string) {
		try {
			if (!baseUrl) {
				baseUrl = "http://localhost:1234"
			}
			if (!URL.canParse(baseUrl)) {
				return []
			}
			const response = await axios.get(`${baseUrl}/v1/models`)
			const modelsArray = response.data?.data?.map((model: any) => model.id) || []
			const models = [...new Set<string>(modelsArray)]
			return models
		} catch (error) {
			return []
		}
	}

	// Auth

	public async validateAuthState(state: string | null): Promise<boolean> {
		const storedNonce = await this.getSecret("authNonce")
		if (!state || state !== storedNonce) {
			return false
		}
		await this.storeSecret("authNonce", undefined) // Clear after use
		return true
	}

	async handleAuthCallback(customToken: string, apiKey: string) {
		try {
			// Store the custom token for future re-authentication
			await this.storeSecret("authToken", customToken)
			await this.storeSecret("clineApiKey", apiKey)

			// Sign in with Firebase using the custom token
			await this.authManager.signInWithCustomToken(customToken)

			const clineProvider: ApiProvider = "cline"
			await this.updateGlobalState("apiProvider", clineProvider)

			// Update API configuration with the new provider and API key
			const { apiConfiguration } = await this.getState()
			const updatedConfig = {
				...apiConfiguration,
				apiProvider: clineProvider,
				clineApiKey: apiKey,
			}

			if (this.cline) {
				this.cline.api = buildApiHandler(updatedConfig)
			}

			await this.postStateToWebview()
			vscode.window.showInformationMessage("Successfully logged in to Cline")
		} catch (error) {
			console.error("Failed to handle auth callback:", error)
			vscode.window.showErrorMessage("Failed to log in to Cline")
			// Even on login failure, we preserve any existing tokens
			// Only clear tokens on explicit logout
		}
	}

	// OpenAi

	async getOpenAiModels(baseUrl?: string, apiKey?: string) {
		try {
			if (!baseUrl) {
				return []
			}

			if (!URL.canParse(baseUrl)) {
				return []
			}

			const config: Record<string, any> = {}
			if (apiKey) {
				config["headers"] = { Authorization: `Bearer ${apiKey}` }
			}

			const response = await axios.get(`${baseUrl}/models`, config)
			const modelsArray = response.data?.data?.map((model: any) => model.id) || []
			const models = [...new Set<string>(modelsArray)]
			return models
		} catch (error) {
			return []
		}
	}

	// OpenRouter

	async handleOpenRouterCallback(code: string) {
		let apiKey: string
		try {
			const response = await axios.post("https://openrouter.ai/api/v1/auth/keys", { code })
			if (response.data && response.data.key) {
				apiKey = response.data.key
			} else {
				throw new Error("Invalid response from OpenRouter API")
			}
		} catch (error) {
			console.error("Error exchanging code for API key:", error)
			throw error
		}

		const openrouter: ApiProvider = "openrouter"
		await this.updateGlobalState("apiProvider", openrouter)
		await this.storeSecret("openRouterApiKey", apiKey)
		await this.postStateToWebview()
		if (this.cline) {
			this.cline.api = buildApiHandler({
				apiProvider: openrouter,
				openRouterApiKey: apiKey,
			})
		}
		// await this.postMessageToWebview({ type: "action", action: "settingsButtonClicked" }) // bad ux if user is on welcome
	}

	private async ensureCacheDirectoryExists(): Promise<string> {
		const cacheDir = path.join(this.context.globalStorageUri.fsPath, "cache")
		await fs.mkdir(cacheDir, { recursive: true })
		return cacheDir
	}

	async readOpenRouterModels(): Promise<Record<string, ModelInfo> | undefined> {
		const openRouterModelsFilePath = path.join(await this.ensureCacheDirectoryExists(), GlobalFileNames.openRouterModels)
		const fileExists = await fileExistsAtPath(openRouterModelsFilePath)
		if (fileExists) {
			const fileContents = await fs.readFile(openRouterModelsFilePath, "utf8")
			return JSON.parse(fileContents)
		}
		return undefined
	}

	async refreshOpenRouterModels() {
		const openRouterModelsFilePath = path.join(await this.ensureCacheDirectoryExists(), GlobalFileNames.openRouterModels)

		let models: Record<string, ModelInfo> = {}
		try {
			const response = await axios.get("https://openrouter.ai/api/v1/models")
			/*
			{
				"id": "anthropic/claude-3.5-sonnet",
				"name": "Anthropic: Claude 3.5 Sonnet",
				"created": 1718841600,
				"description": "Claude 3.5 Sonnet delivers better-than-Opus capabilities, faster-than-Sonnet speeds, at the same Sonnet prices. Sonnet is particularly good at:\n\n- Coding: Autonomously writes, edits, and runs code with reasoning and troubleshooting\n- Data science: Augments human data science expertise; navigates unstructured data while using multiple tools for insights\n- Visual processing: excelling at interpreting charts, graphs, and images, accurately transcribing text to derive insights beyond just the text alone\n- Agentic tasks: exceptional tool use, making it great at agentic tasks (i.e. complex, multi-step problem solving tasks that require engaging with other systems)\n\n#multimodal",
				"context_length": 200000,
				"architecture": {
					"modality": "text+image-\u003Etext",
					"tokenizer": "Claude",
					"instruct_type": null
				},
				"pricing": {
					"prompt": "0.000003",
					"completion": "0.000015",
					"image": "0.0048",
					"request": "0"
				},
				"top_provider": {
					"context_length": 200000,
					"max_completion_tokens": 8192,
					"is_moderated": true
				},
				"per_request_limits": null
			},
			*/
			if (response.data?.data) {
				const rawModels = response.data.data
				const parsePrice = (price: any) => {
					if (price) {
						return parseFloat(price) * 1_000_000
					}
					return undefined
				}
				for (const rawModel of rawModels) {
					const modelInfo: ModelInfo = {
						maxTokens: rawModel.top_provider?.max_completion_tokens,
						contextWindow: rawModel.context_length,
						supportsImages: rawModel.architecture?.modality?.includes("image"),
						supportsPromptCache: false,
						inputPrice: parsePrice(rawModel.pricing?.prompt),
						outputPrice: parsePrice(rawModel.pricing?.completion),
						description: rawModel.description,
					}

					switch (rawModel.id) {
						case "anthropic/claude-3.5-sonnet":
						case "anthropic/claude-3.5-sonnet:beta":
							// NOTE: this needs to be synced with api.ts/openrouter default model info
							modelInfo.supportsComputerUse = true
							modelInfo.supportsPromptCache = true
							modelInfo.cacheWritesPrice = 3.75
							modelInfo.cacheReadsPrice = 0.3
							break
						case "anthropic/claude-3.5-sonnet-20240620":
						case "anthropic/claude-3.5-sonnet-20240620:beta":
							modelInfo.supportsPromptCache = true
							modelInfo.cacheWritesPrice = 3.75
							modelInfo.cacheReadsPrice = 0.3
							break
						case "anthropic/claude-3-5-haiku":
						case "anthropic/claude-3-5-haiku:beta":
						case "anthropic/claude-3-5-haiku-20241022":
						case "anthropic/claude-3-5-haiku-20241022:beta":
						case "anthropic/claude-3.5-haiku":
						case "anthropic/claude-3.5-haiku:beta":
						case "anthropic/claude-3.5-haiku-20241022":
						case "anthropic/claude-3.5-haiku-20241022:beta":
							modelInfo.supportsPromptCache = true
							modelInfo.cacheWritesPrice = 1.25
							modelInfo.cacheReadsPrice = 0.1
							break
						case "anthropic/claude-3-opus":
						case "anthropic/claude-3-opus:beta":
							modelInfo.supportsPromptCache = true
							modelInfo.cacheWritesPrice = 18.75
							modelInfo.cacheReadsPrice = 1.5
							break
						case "anthropic/claude-3-haiku":
						case "anthropic/claude-3-haiku:beta":
							modelInfo.supportsPromptCache = true
							modelInfo.cacheWritesPrice = 0.3
							modelInfo.cacheReadsPrice = 0.03
							break
						case "deepseek/deepseek-chat":
							modelInfo.supportsPromptCache = true
							// see api.ts/deepSeekModels for more info
							modelInfo.inputPrice = 0
							modelInfo.cacheWritesPrice = 0.14
							modelInfo.cacheReadsPrice = 0.014
							break
					}

					models[rawModel.id] = modelInfo
				}
			} else {
				console.error("Invalid response from OpenRouter API")
			}
			await fs.writeFile(openRouterModelsFilePath, JSON.stringify(models))
			console.log("OpenRouter models fetched and saved", models)
		} catch (error) {
			console.error("Error fetching OpenRouter models:", error)
		}

		await this.postMessageToWebview({
			type: "openRouterModels",
			openRouterModels: models,
		})
		return models
	}

	// Task history

	async getTaskWithId(id: string): Promise<{
		historyItem: HistoryItem
		taskDirPath: string
		apiConversationHistoryFilePath: string
		uiMessagesFilePath: string
		apiConversationHistory: Anthropic.MessageParam[]
	}> {
		const history = ((await this.getGlobalState("taskHistory")) as HistoryItem[] | undefined) || []
		const historyItem = history.find((item) => item.id === id)
		if (historyItem) {
			const taskDirPath = path.join(this.context.globalStorageUri.fsPath, "tasks", id)
			const apiConversationHistoryFilePath = path.join(taskDirPath, GlobalFileNames.apiConversationHistory)
			const uiMessagesFilePath = path.join(taskDirPath, GlobalFileNames.uiMessages)
			const fileExists = await fileExistsAtPath(apiConversationHistoryFilePath)
			if (fileExists) {
				const apiConversationHistory = JSON.parse(await fs.readFile(apiConversationHistoryFilePath, "utf8"))
				return {
					historyItem,
					taskDirPath,
					apiConversationHistoryFilePath,
					uiMessagesFilePath,
					apiConversationHistory,
				}
			}
		}
		// if we tried to get a task that doesn't exist, remove it from state
		// FIXME: this seems to happen sometimes when the json file doesnt save to disk for some reason
		await this.deleteTaskFromState(id)
		throw new Error("Task not found")
	}

	async showTaskWithId(id: string) {
		if (id !== this.cline?.taskId) {
			// non-current task
			const { historyItem } = await this.getTaskWithId(id)
			await this.initClineWithHistoryItem(historyItem) // clears existing task
		}
		await this.postMessageToWebview({
			type: "action",
			action: "chatButtonClicked",
		})
	}

	async exportTaskWithId(id: string) {
		const { historyItem, apiConversationHistory } = await this.getTaskWithId(id)
		await downloadTask(historyItem.ts, apiConversationHistory)
	}

	async deleteTaskWithId(id: string) {
		if (id === this.cline?.taskId) {
			await this.clearTask()
		}

		const { taskDirPath, apiConversationHistoryFilePath, uiMessagesFilePath } = await this.getTaskWithId(id)

		await this.deleteTaskFromState(id)

		// Delete the task files
		const apiConversationHistoryFileExists = await fileExistsAtPath(apiConversationHistoryFilePath)
		if (apiConversationHistoryFileExists) {
			await fs.unlink(apiConversationHistoryFilePath)
		}
		const uiMessagesFileExists = await fileExistsAtPath(uiMessagesFilePath)
		if (uiMessagesFileExists) {
			await fs.unlink(uiMessagesFilePath)
		}
		const legacyMessagesFilePath = path.join(taskDirPath, "claude_messages.json")
		if (await fileExistsAtPath(legacyMessagesFilePath)) {
			await fs.unlink(legacyMessagesFilePath)
		}

		// Delete the checkpoints directory if it exists
		const checkpointsDir = path.join(taskDirPath, "checkpoints")
		if (await fileExistsAtPath(checkpointsDir)) {
			try {
				await fs.rm(checkpointsDir, { recursive: true, force: true })
			} catch (error) {
				console.error(`Failed to delete checkpoints directory for task ${id}:`, error)
				// Continue with deletion of task directory - don't throw since this is a cleanup operation
			}
		}

		await fs.rmdir(taskDirPath) // succeeds if the dir is empty
	}

	async deleteTaskFromState(id: string) {
		// Remove the task from history
		const taskHistory = ((await this.getGlobalState("taskHistory")) as HistoryItem[] | undefined) || []
		const updatedTaskHistory = taskHistory.filter((task) => task.id !== id)
		await this.updateGlobalState("taskHistory", updatedTaskHistory)

		// Notify the webview that the task has been deleted
		await this.postStateToWebview()
	}

	async postStateToWebview() {
		const state = await this.getStateToPostToWebview()
		this.postMessageToWebview({ type: "state", state })
	}

	async getStateToPostToWebview(): Promise<ExtensionState> {
		const {
			apiConfiguration,
			lastShownAnnouncementId,
			customInstructions,
			taskHistory,
			autoApprovalSettings,
			browserSettings,
			chatSettings,
			userInfo,
			authToken,
		} = await this.getState()

		return {
			version: this.context.extension?.packageJSON?.version ?? "",
			apiConfiguration,
			customInstructions,
			uriScheme: vscode.env.uriScheme,
			currentTaskItem: this.cline?.taskId ? (taskHistory || []).find((item) => item.id === this.cline?.taskId) : undefined,
			checkpointTrackerErrorMessage: this.cline?.checkpointTrackerErrorMessage,
			clineMessages: this.cline?.clineMessages || [],
			taskHistory: (taskHistory || []).filter((item) => item.ts && item.task).sort((a, b) => b.ts - a.ts),
			shouldShowAnnouncement: lastShownAnnouncementId !== this.latestAnnouncementId,
			platform: process.platform as Platform,
			autoApprovalSettings,
			browserSettings,
			chatSettings,
			isLoggedIn: !!authToken,
			userInfo,
		}
	}

	async clearTask() {
		this.cline?.abortTask()
		this.cline = undefined // removes reference to it, so once promises end it will be garbage collected
	}

	// Caching mechanism to keep track of webview messages + API conversation history per provider instance

	/*
	Now that we use retainContextWhenHidden, we don't have to store a cache of cline messages in the user's state, but we could to reduce memory footprint in long conversations.

	- We have to be careful of what state is shared between ClineProvider instances since there could be multiple instances of the extension running at once. For example when we cached cline messages using the same key, two instances of the extension could end up using the same key and overwriting each other's messages.
	- Some state does need to be shared between the instances, i.e. the API key--however there doesn't seem to be a good way to notify the other instances that the API key has changed.

	We need to use a unique identifier for each ClineProvider instance's message cache since we could be running several instances of the extension outside of just the sidebar i.e. in editor panels.

	// conversation history to send in API requests

	/*
	It seems that some API messages do not comply with vscode state requirements. Either the Anthropic library is manipulating these values somehow in the backend in a way thats creating cyclic references, or the API returns a function or a Symbol as part of the message content.
	VSCode docs about state: "The value must be JSON-stringifyable ... value — A value. MUST not contain cyclic references."
	For now we'll store the conversation history in memory, and if we need to store in state directly we'd need to do a manual conversion to ensure proper json stringification.
	*/

	// getApiConversationHistory(): Anthropic.MessageParam[] {
	// 	// const history = (await this.getGlobalState(
	// 	// 	this.getApiConversationHistoryStateKey()
	// 	// )) as Anthropic.MessageParam[]
	// 	// return history || []
	// 	return this.apiConversationHistory
	// }

	// setApiConversationHistory(history: Anthropic.MessageParam[] | undefined) {
	// 	// await this.updateGlobalState(this.getApiConversationHistoryStateKey(), history)
	// 	this.apiConversationHistory = history || []
	// }

	// addMessageToApiConversationHistory(message: Anthropic.MessageParam): Anthropic.MessageParam[] {
	// 	// const history = await this.getApiConversationHistory()
	// 	// history.push(message)
	// 	// await this.setApiConversationHistory(history)
	// 	// return history
	// 	this.apiConversationHistory.push(message)
	// 	return this.apiConversationHistory
	// }

	/*
	Storage
	https://dev.to/kompotkot/how-to-use-secretstorage-in-your-vscode-extensions-2hco
	https://www.eliostruyf.com/devhack-code-extension-storage-options/
	*/

	async getState() {
		const [
			storedApiProvider,
			apiModelId,
			apiKey,
			openRouterApiKey,
			clineApiKey,
			awsAccessKey,
			awsSecretKey,
			awsSessionToken,
			awsRegion,
			awsUseCrossRegionInference,
			awsProfile,
			awsUseProfile,
			vertexProjectId,
			vertexRegion,
			openAiBaseUrl,
			openAiApiKey,
			openAiModelId,
			ollamaModelId,
			ollamaBaseUrl,
			lmStudioModelId,
			lmStudioBaseUrl,
			anthropicBaseUrl,
			geminiApiKey,
			openAiNativeApiKey,
			deepSeekApiKey,
			requestyApiKey,
			requestyModelId,
			togetherApiKey,
			togetherModelId,
			qwenApiKey,
			mistralApiKey,
			azureApiVersion,
			openRouterModelId,
			openRouterModelInfo,
			lastShownAnnouncementId,
			customInstructions,
			taskHistory,
			autoApprovalSettings,
			browserSettings,
			chatSettings,
			vsCodeLmModelSelector,
			liteLlmBaseUrl,
			liteLlmModelId,
			userInfo,
			authToken,
			previousModeApiProvider,
			previousModeModelId,
			previousModeModelInfo,
			qwenApiLine,
		] = await Promise.all([
			this.getGlobalState("apiProvider") as Promise<ApiProvider | undefined>,
			this.getGlobalState("apiModelId") as Promise<string | undefined>,
			this.getSecret("apiKey") as Promise<string | undefined>,
			this.getSecret("openRouterApiKey") as Promise<string | undefined>,
			this.getSecret("clineApiKey") as Promise<string | undefined>,
			this.getSecret("awsAccessKey") as Promise<string | undefined>,
			this.getSecret("awsSecretKey") as Promise<string | undefined>,
			this.getSecret("awsSessionToken") as Promise<string | undefined>,
			this.getGlobalState("awsRegion") as Promise<string | undefined>,
			this.getGlobalState("awsUseCrossRegionInference") as Promise<boolean | undefined>,
			this.getGlobalState("awsProfile") as Promise<string | undefined>,
			this.getGlobalState("awsUseProfile") as Promise<boolean | undefined>,
			this.getGlobalState("vertexProjectId") as Promise<string | undefined>,
			this.getGlobalState("vertexRegion") as Promise<string | undefined>,
			this.getGlobalState("openAiBaseUrl") as Promise<string | undefined>,
			this.getSecret("openAiApiKey") as Promise<string | undefined>,
			this.getGlobalState("openAiModelId") as Promise<string | undefined>,
			this.getGlobalState("ollamaModelId") as Promise<string | undefined>,
			this.getGlobalState("ollamaBaseUrl") as Promise<string | undefined>,
			this.getGlobalState("lmStudioModelId") as Promise<string | undefined>,
			this.getGlobalState("lmStudioBaseUrl") as Promise<string | undefined>,
			this.getGlobalState("anthropicBaseUrl") as Promise<string | undefined>,
			this.getSecret("geminiApiKey") as Promise<string | undefined>,
			this.getSecret("openAiNativeApiKey") as Promise<string | undefined>,
			this.getSecret("deepSeekApiKey") as Promise<string | undefined>,
			this.getSecret("requestyApiKey") as Promise<string | undefined>,
			this.getGlobalState("requestyModelId") as Promise<string | undefined>,
			this.getSecret("togetherApiKey") as Promise<string | undefined>,
			this.getGlobalState("togetherModelId") as Promise<string | undefined>,
			this.getSecret("qwenApiKey") as Promise<string | undefined>,
			this.getSecret("mistralApiKey") as Promise<string | undefined>,
			this.getGlobalState("azureApiVersion") as Promise<string | undefined>,
			this.getGlobalState("openRouterModelId") as Promise<string | undefined>,
			this.getGlobalState("openRouterModelInfo") as Promise<ModelInfo | undefined>,
			this.getGlobalState("lastShownAnnouncementId") as Promise<string | undefined>,
			this.getGlobalState("customInstructions") as Promise<string | undefined>,
			this.getGlobalState("taskHistory") as Promise<HistoryItem[] | undefined>,
			this.getGlobalState("autoApprovalSettings") as Promise<AutoApprovalSettings | undefined>,
			this.getGlobalState("browserSettings") as Promise<BrowserSettings | undefined>,
			this.getGlobalState("chatSettings") as Promise<ChatSettings | undefined>,
			this.getGlobalState("vsCodeLmModelSelector") as Promise<vscode.LanguageModelChatSelector | undefined>,
			this.getGlobalState("liteLlmBaseUrl") as Promise<string | undefined>,
			this.getGlobalState("liteLlmModelId") as Promise<string | undefined>,
			this.getGlobalState("userInfo") as Promise<UserInfo | undefined>,
			this.getSecret("authToken") as Promise<string | undefined>,
			this.getGlobalState("previousModeApiProvider") as Promise<ApiProvider | undefined>,
			this.getGlobalState("previousModeModelId") as Promise<string | undefined>,
			this.getGlobalState("previousModeModelInfo") as Promise<ModelInfo | undefined>,
			this.getGlobalState("qwenApiLine") as Promise<string | undefined>,
		])

		let apiProvider: ApiProvider
		if (storedApiProvider) {
			apiProvider = storedApiProvider
		} else {
			// Either new user or legacy user that doesn't have the apiProvider stored in state
			// (If they're using OpenRouter or Bedrock, then apiProvider state will exist)
			if (apiKey) {
				apiProvider = "anthropic"
			} else {
				// New users should default to openrouter, since they've opted to use an API key instead of signing in
				apiProvider = "openrouter"
			}
		}

		const o3MiniReasoningEffort = vscode.workspace
			.getConfiguration("cline.modelSettings.o3Mini")
			.get("reasoningEffort", "medium")

		return {
			apiConfiguration: {
				apiProvider,
				apiModelId,
				apiKey,
				openRouterApiKey,
				clineApiKey,
				awsAccessKey,
				awsSecretKey,
				awsSessionToken,
				awsRegion,
				awsUseCrossRegionInference,
				awsProfile,
				awsUseProfile,
				vertexProjectId,
				vertexRegion,
				openAiBaseUrl,
				openAiApiKey,
				openAiModelId,
				ollamaModelId,
				ollamaBaseUrl,
				lmStudioModelId,
				lmStudioBaseUrl,
				anthropicBaseUrl,
				geminiApiKey,
				openAiNativeApiKey,
				deepSeekApiKey,
				requestyApiKey,
				requestyModelId,
				togetherApiKey,
				togetherModelId,
				qwenApiKey,
				qwenApiLine,
				mistralApiKey,
				azureApiVersion,
				openRouterModelId,
				openRouterModelInfo,
				vsCodeLmModelSelector,
<<<<<<< HEAD
				authToken,
=======
				o3MiniReasoningEffort,
>>>>>>> 68ab0cff
				liteLlmBaseUrl,
				liteLlmModelId,
			},
			lastShownAnnouncementId,
			customInstructions,
			taskHistory,
			autoApprovalSettings: autoApprovalSettings || DEFAULT_AUTO_APPROVAL_SETTINGS, // default value can be 0 or empty string
			browserSettings: browserSettings || DEFAULT_BROWSER_SETTINGS,
			chatSettings: chatSettings || DEFAULT_CHAT_SETTINGS,
			userInfo,
			authToken,
			previousModeApiProvider,
			previousModeModelId,
			previousModeModelInfo,
		}
	}

	async updateTaskHistory(item: HistoryItem): Promise<HistoryItem[]> {
		const history = ((await this.getGlobalState("taskHistory")) as HistoryItem[]) || []
		const existingItemIndex = history.findIndex((h) => h.id === item.id)
		if (existingItemIndex !== -1) {
			history[existingItemIndex] = item
		} else {
			history.push(item)
		}
		await this.updateGlobalState("taskHistory", history)
		return history
	}

	// global

	async updateGlobalState(key: GlobalStateKey, value: any) {
		await this.context.globalState.update(key, value)
	}

	async getGlobalState(key: GlobalStateKey) {
		return await this.context.globalState.get(key)
	}

	// workspace

	private async updateWorkspaceState(key: string, value: any) {
		await this.context.workspaceState.update(key, value)
	}

	private async getWorkspaceState(key: string) {
		return await this.context.workspaceState.get(key)
	}

	// private async clearState() {
	// 	this.context.workspaceState.keys().forEach((key) => {
	// 		this.context.workspaceState.update(key, undefined)
	// 	})
	// 	this.context.globalState.keys().forEach((key) => {
	// 		this.context.globalState.update(key, undefined)
	// 	})
	// 	this.context.secrets.delete("apiKey")
	// }

	// secrets

	private async storeSecret(key: SecretKey, value?: string) {
		if (value) {
			await this.context.secrets.store(key, value)
		} else {
			await this.context.secrets.delete(key)
		}
	}

	async getSecret(key: SecretKey) {
		return await this.context.secrets.get(key)
	}

	// dev

	async resetState() {
		vscode.window.showInformationMessage("Resetting state...")
		for (const key of this.context.globalState.keys()) {
			await this.context.globalState.update(key, undefined)
		}
		const secretKeys: SecretKey[] = [
			"apiKey",
			"openRouterApiKey",
			"awsAccessKey",
			"awsSecretKey",
			"awsSessionToken",
			"openAiApiKey",
			"geminiApiKey",
			"openAiNativeApiKey",
			"deepSeekApiKey",
			"requestyApiKey",
			"togetherApiKey",
			"qwenApiKey",
			"mistralApiKey",
			"authToken",
			"clineApiKey",
		]
		for (const key of secretKeys) {
			await this.storeSecret(key, undefined)
		}
		if (this.cline) {
			this.cline.abortTask()
			this.cline = undefined
		}
		vscode.window.showInformationMessage("State reset")
		await this.postStateToWebview()
		await this.postMessageToWebview({
			type: "action",
			action: "chatButtonClicked",
		})
	}
}<|MERGE_RESOLUTION|>--- conflicted
+++ resolved
@@ -1551,11 +1551,8 @@
 				openRouterModelId,
 				openRouterModelInfo,
 				vsCodeLmModelSelector,
-<<<<<<< HEAD
 				authToken,
-=======
 				o3MiniReasoningEffort,
->>>>>>> 68ab0cff
 				liteLlmBaseUrl,
 				liteLlmModelId,
 			},
